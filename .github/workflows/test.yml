name: Test
on:
  merge_group:
    branches:
      - main
  push:
    branches:
      - main
  pull_request:
    branches:
      - main
jobs:
  test:
    name: Test
    runs-on: ${{ matrix.os }}
    strategy:
      matrix:
        os: [
          ubuntu-latest,
          macos-latest,
          windows-latest,
        ]
        toolchain: [
          stable,
        ]
    steps:
      - name: Checkout
        uses: actions/checkout@v2

      - name: Go Toolchain Linux/Mac 1.18
        if: matrix.os == 'ubuntu-latest' || matrix.os == 'macos-latest'
        uses: actions/setup-go@v3
        with:
          go-version: '=1.20.0'

<<<<<<< HEAD
      - name: Go Toolchain Win 1.20
        if: matrix.os == 'windows-latest'
        uses: actions/setup-go@v3
        with:
          go-version: '=1.20.0'

      - name: Rust Toolchain Linux/Mac
        if: matrix.os == 'ubuntu-latest' || matrix.os == 'macos-latest'
        uses: actions-rs/toolchain@v1
        with:
          toolchain: ${{ matrix.toolchain }}

      - name: Rust Toolchain Win
        if: matrix.os == 'windows-latest'
        uses: actions-rs/toolchain@v1
        with:
          target: x86_64-pc-windows-gnu
          toolchain: ${{ matrix.toolchain }}

      - name: Cargo Test Linux/Mac
        if: matrix.os == 'ubuntu-latest' || matrix.os == 'macos-latest'
        uses: actions-rs/cargo@v1
        env:
          RUST_BACKTRACE: 1
        with:
          command: test
          args: -- --nocapture

      - name: Cargo Test Win
        if: matrix.os == 'windows-latest'
        uses: actions-rs/cargo@v1
        env:
          RUST_BACKTRACE: 1
        with:
          command: test
          args: --target x86_64-pc-windows-gnu -- --nocapture
=======
      - name: Rust Toolchain
        run: |
          rustup toolchain install ${{ matrix.toolchain }} --profile minimal --no-self-update
          rustup default ${{ matrix.toolchain }}

      - name: Rust Cache
        uses: Swatinem/rust-cache@v2

      - name: Cargo Build
        run: cargo build --all-targets

      - name: Cargo Test
        env:
          RUST_BACKTRACE: 1
        run: cargo test -- --nocapture
>>>>>>> 1553d3b5
<|MERGE_RESOLUTION|>--- conflicted
+++ resolved
@@ -27,50 +27,11 @@
       - name: Checkout
         uses: actions/checkout@v2
 
-      - name: Go Toolchain Linux/Mac 1.18
-        if: matrix.os == 'ubuntu-latest' || matrix.os == 'macos-latest'
+      - name: Go Toolchain
         uses: actions/setup-go@v3
         with:
           go-version: '=1.20.0'
 
-<<<<<<< HEAD
-      - name: Go Toolchain Win 1.20
-        if: matrix.os == 'windows-latest'
-        uses: actions/setup-go@v3
-        with:
-          go-version: '=1.20.0'
-
-      - name: Rust Toolchain Linux/Mac
-        if: matrix.os == 'ubuntu-latest' || matrix.os == 'macos-latest'
-        uses: actions-rs/toolchain@v1
-        with:
-          toolchain: ${{ matrix.toolchain }}
-
-      - name: Rust Toolchain Win
-        if: matrix.os == 'windows-latest'
-        uses: actions-rs/toolchain@v1
-        with:
-          target: x86_64-pc-windows-gnu
-          toolchain: ${{ matrix.toolchain }}
-
-      - name: Cargo Test Linux/Mac
-        if: matrix.os == 'ubuntu-latest' || matrix.os == 'macos-latest'
-        uses: actions-rs/cargo@v1
-        env:
-          RUST_BACKTRACE: 1
-        with:
-          command: test
-          args: -- --nocapture
-
-      - name: Cargo Test Win
-        if: matrix.os == 'windows-latest'
-        uses: actions-rs/cargo@v1
-        env:
-          RUST_BACKTRACE: 1
-        with:
-          command: test
-          args: --target x86_64-pc-windows-gnu -- --nocapture
-=======
       - name: Rust Toolchain
         run: |
           rustup toolchain install ${{ matrix.toolchain }} --profile minimal --no-self-update
@@ -85,5 +46,4 @@
       - name: Cargo Test
         env:
           RUST_BACKTRACE: 1
-        run: cargo test -- --nocapture
->>>>>>> 1553d3b5
+        run: cargo test -- --nocapture