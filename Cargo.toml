[workspace]
members = [
  "crates/tx5-core",
  "crates/tx5-online",
  "crates/tx5-discover",
  "crates/tx5-go-pion-turn",
  "crates/tx5-go-pion-sys",
  "crates/tx5-go-pion",
  "crates/tx5-signal-srv",
  "crates/tx5-signal",
  "crates/tx5",
  "crates/tx5-demo",
]

[workspace.dependencies]
base64 = "0.13.0"
bytes = "1.4.0"
clap = { version = "4.2.2", features = [ "derive", "wrap_help" ] }
dirs = "5.0.0"
dunce = "1.0.3"
futures = "0.3.28"
if-addrs = "0.10.1"
Inflector = "0.11.4"
lair_keystore_api = "0.2.3"
libc = "0.2.141"
libloading = "0.8.0"
once_cell = "1.17.1"
ouroboros = "0.15.6"
parking_lot = "0.12.1"
prometheus = "0.13.3"
rand = "0.8.5"
rand-utf8 = "0.0.1"
rcgen = { version = "0.10.0", features = [ "pem" ] }
ring = "0.16.20"
rustls = { version = "0.20.0", features = [ "dangerous_configuration" ] }
rustls-native-certs = "0.6.2"
<<<<<<< HEAD
rustls-pemfile = "1.0.0"
serde = { version = "1.0.145", features = [ "derive", "rc" ] }
serde_json = { version = "1.0.85", features = [ "preserve_order" ] }
sha2 = "0.10.2"
socket2 = { version = "0.5.2", features = [ "all" ] }
sodoken = "0.0.7"
tempfile = "3.3.0"
tokio = { version = "1.21.2" }
tokio-rustls = "0.23.3"
tokio-tungstenite = { version = "0.17.1", features = [ "rustls-tls-native-roots" ] }
tracing = "0.1.36"
=======
rustls-pemfile = "1.0.2"
serde = { version = "1.0.160", features = [ "derive", "rc" ] }
serde_json = { version = "1.0.96", features = [ "preserve_order" ] }
sha2 = "0.10.6"
socket2 = { version = "0.5.2", features = [ "all" ] }
sodoken = "0.0.8"
tempfile = "3.5.0"
tokio = { version = "1.27.0" }
tokio-rustls = "0.23.4"
tokio-tungstenite = { version = "0.18.0", features = [ "rustls-tls-native-roots" ] }
tracing = "0.1.37"
>>>>>>> 088e986a
tracing-appender = "0.2.2"
tracing-subscriber = { version = "0.3.16", features = [ "env-filter" ] }
trust-dns-resolver = "0.22.0"
tx5-core = { version = "0.0.1-alpha.4", path = "crates/tx5-core" }
tx5-go-pion-turn = { version = "0.0.1-alpha.4", path = "crates/tx5-go-pion-turn" }
tx5-go-pion-sys = { version = "0.0.1-alpha.9", path = "crates/tx5-go-pion-sys" }
tx5-go-pion = { version = "0.0.1-alpha.5", path = "crates/tx5-go-pion" }
tx5-signal-srv = { version = "0.0.1-alpha.5", path = "crates/tx5-signal-srv" }
tx5-signal = { version = "0.0.1-alpha.5", path = "crates/tx5-signal" }
tx5 = { version = "0.0.1-alpha.11", path = "crates/tx5" }
url = { version = "2.3.1", features = [ "serde" ] }
warp = { version = "0.3.4", features = [ "websocket" ] }
webrtc = { version = "0.7.1" }
zip = { version = "0.6.4", default-features = false, features = [ "deflate" ] }<|MERGE_RESOLUTION|>--- conflicted
+++ resolved
@@ -34,19 +34,6 @@
 ring = "0.16.20"
 rustls = { version = "0.20.0", features = [ "dangerous_configuration" ] }
 rustls-native-certs = "0.6.2"
-<<<<<<< HEAD
-rustls-pemfile = "1.0.0"
-serde = { version = "1.0.145", features = [ "derive", "rc" ] }
-serde_json = { version = "1.0.85", features = [ "preserve_order" ] }
-sha2 = "0.10.2"
-socket2 = { version = "0.5.2", features = [ "all" ] }
-sodoken = "0.0.7"
-tempfile = "3.3.0"
-tokio = { version = "1.21.2" }
-tokio-rustls = "0.23.3"
-tokio-tungstenite = { version = "0.17.1", features = [ "rustls-tls-native-roots" ] }
-tracing = "0.1.36"
-=======
 rustls-pemfile = "1.0.2"
 serde = { version = "1.0.160", features = [ "derive", "rc" ] }
 serde_json = { version = "1.0.96", features = [ "preserve_order" ] }
@@ -58,7 +45,6 @@
 tokio-rustls = "0.23.4"
 tokio-tungstenite = { version = "0.18.0", features = [ "rustls-tls-native-roots" ] }
 tracing = "0.1.37"
->>>>>>> 088e986a
 tracing-appender = "0.2.2"
 tracing-subscriber = { version = "0.3.16", features = [ "env-filter" ] }
 trust-dns-resolver = "0.22.0"
